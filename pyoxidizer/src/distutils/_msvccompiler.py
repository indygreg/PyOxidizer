--- conflicted
+++ resolved
@@ -591,14 +591,9 @@
             if 'libffi_msvc' in o:
                 print('Ignored static {}'.format(o))
                 # https://github.com/indygreg/python-build-standalone/issues/23
-<<<<<<< HEAD
                 # cffi includes a near replica of CPython 3.7's custom libffi.
                 continue
             o = o + '.static'
-=======
-                # cffi includes a near replica of CPython's custom libffi.
-                continue
->>>>>>> 27e78057
             p = os.path.join(dest_path, '%s.%d.o' % (name, i))
             shutil.copyfile(o, p)
             object_paths.append(p)
